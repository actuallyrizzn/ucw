--- conflicted
+++ resolved
@@ -193,17 +193,11 @@
 logs/
 log/
 
-<<<<<<< HEAD
-# Test outputs
+# UCW specific
+test_cli.py
 # test_*.py
 # *_test.py
-=======
-# UCW specific
-test_cli.py
-test_*.py
-*_test.py
 tmp/
 temp/
 *.profile
-*.stats
->>>>>>> d929af4a
+*.stats